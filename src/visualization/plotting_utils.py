--- conflicted
+++ resolved
@@ -138,7 +138,8 @@
         
         fig.update_layout(
             title=title,
-<<<<<<< HEAD
+
+            template="plotly_white"
             xaxis_title="Sensors",
             yaxis_title="Sensors",
             width=600,
@@ -310,17 +311,11 @@
             width=800,
             margin=dict(l=200)  # Extra margin for feature names
 
-            height=600,
-            width=600,
-            "
-=======
-
-            xaxis_title="Features",
-            yaxis_title="Features",         
-            height=600,
-            width=600,
-            template="plotly_white"
->>>>>>> ffbc903f
+            
+            
+
+            
+
 
         )
         
@@ -627,7 +622,7 @@
             figure (go.Figure): Plotly figure to save
 
             filename (str): Output filename
-<<<<<<< HEAD
+
             format (str): Output format ('png', 'html', 'pdf', 'svg')
         """
 
@@ -651,24 +646,7 @@
         print(f"Plot saved to {filename}")
 
         
-=======
-
-            format (str): Output format
-
-        """
-
-        
-
-        
-        if format.lower() == "html":
-            figure.write_html(filename)
-        elif format.lower() in ['png', 'jpg', 'bmp', 'svg', 'pdf']:
-            figure.write_image(filename, format=format)
-        else:
-
-            raise ValueError(f"Unsupported format: {format}")
-    
->>>>>>> ffbc903f
+
     def create_multi_sensor_dashboard(self, cast_data: pd.DataFrame, 
                                     cast_metadata: Dict = None,
                                     sensors: List[str] = None) -> go.Figure:
