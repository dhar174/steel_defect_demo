--- conflicted
+++ resolved
@@ -1,4 +1,3 @@
-<<<<<<< HEAD
 try:
     import torch
     import torch.nn as nn
@@ -120,8 +119,11 @@
         def sum(x, dim):
             return MockTensor(x.shape)
 
+
+from torch.nn.utils.rnn import pad_packed_sequence, pack_padded_sequence
 import numpy as np
-from typing import Dict, Any, Optional, List, Union, Tuple
+from typing import Dict, Any, Optional, Tuple, Union, List
+import mathfrom typing import Dict, Any, Optional, List, Union, Tuple
 from pathlib import Path
 
 
@@ -136,38 +138,13 @@
             config (Dict[str, Any]): Model configuration dictionary containing:
                 - architecture: LSTM architecture parameters
                 - classifier: Classifier head parameters  
-=======
-import torch
-import torch.nn as nn
-import torch.optim as optim
-from torch.utils.data import Dataset, DataLoader
-from torch.nn.utils.rnn import pad_packed_sequence, pack_padded_sequence
-import numpy as np
-from typing import Dict, Any, Optional, Tuple, Union, List
-import math
-
-class SteelDefectLSTM(nn.Module):
-    """Enhanced LSTM model for sequence-based defect prediction"""
-    
-    def __init__(self, config: Dict[str, Any]):
-        """
-        Initialize enhanced LSTM model.
-        
-        Args:
-            config (Dict[str, Any]): Model configuration containing:
-                - architecture: LSTM architecture parameters
-                - classifier: Classifier head configuration
->>>>>>> 4a5c0093
                 - normalization: Normalization options
                 - regularization: Regularization parameters
         """
         super(SteelDefectLSTM, self).__init__()
         
-<<<<<<< HEAD
-        # Extract configuration
-=======
+
         # Extract configuration parameters
->>>>>>> 4a5c0093
         arch_config = config.get('architecture', {})
         classifier_config = config.get('classifier', {})
         norm_config = config.get('normalization', {})
@@ -185,11 +162,8 @@
         self.classifier_activation = classifier_config.get('activation', 'relu')
         self.classifier_dropout = classifier_config.get('dropout', 0.3)
         
-<<<<<<< HEAD
-        # Normalization parameters
-=======
+
         # Normalization options
->>>>>>> 4a5c0093
         self.use_batch_norm = norm_config.get('batch_norm', True)
         self.use_layer_norm = norm_config.get('layer_norm', False)
         self.use_input_norm = norm_config.get('input_norm', True)
@@ -198,7 +172,6 @@
         self.weight_decay = reg_config.get('weight_decay', 1e-4)
         self.gradient_clip = reg_config.get('gradient_clip', 1.0)
         
-<<<<<<< HEAD
         # Calculate LSTM output size (doubled if bidirectional)
         lstm_output_size = self.hidden_size * (2 if self.bidirectional else 1)
         
@@ -249,98 +222,11 @@
             self._init_weights()
     
     def _build_classifier(self, input_dim: int) -> torch.nn.Sequential if TORCH_AVAILABLE else MockSequential:
-=======
-        # Store config for reference
-        self.config = config
-        
-        # Calculate LSTM output size (bidirectional doubles the output)
-        lstm_output_size = self.hidden_size * 2 if self.bidirectional else self.hidden_size
-        
-        # Input normalization layer
-        if self.use_input_norm:
-            self.input_norm = nn.BatchNorm1d(self.input_size)
-        
-        # Main LSTM layers
-        self.lstm = nn.LSTM(
-            input_size=self.input_size,
-            hidden_size=self.hidden_size,
-            num_layers=self.num_layers,
-            dropout=self.dropout if self.num_layers > 1 else 0,
-            bidirectional=self.bidirectional,
-            batch_first=True
-        )
-        
-        # Normalization after LSTM
-        if self.use_batch_norm:
-            self.lstm_batch_norm = nn.BatchNorm1d(lstm_output_size)
-        if self.use_layer_norm:
-            self.lstm_layer_norm = nn.LayerNorm(lstm_output_size)
-        
-        # Build classifier head
-        self.classifier = self._build_classifier(lstm_output_size)
-        
-        # Initialize weights
-        self._initialize_weights()
-    
-    def _build_classifier(self, input_dim: int) -> nn.Module:
+
         """
         Build configurable classifier head.
         
         Args:
-            input_dim (int): Input dimension from LSTM output
-            
-        Returns:
-            nn.Module: Classifier sequential module
-        """
-        layers = []
-        prev_dim = input_dim
-        
-        # Add hidden layers
-        for hidden_dim in self.classifier_hidden_dims:
-            layers.append(nn.Linear(prev_dim, hidden_dim))
-            
-            # Add activation
-            if self.classifier_activation.lower() == 'relu':
-                layers.append(nn.ReLU())
-            elif self.classifier_activation.lower() == 'tanh':
-                layers.append(nn.Tanh())
-            elif self.classifier_activation.lower() == 'sigmoid':
-                layers.append(nn.Sigmoid())
-            else:
-                layers.append(nn.ReLU())  # Default
-            
-            # Add dropout
-            if self.classifier_dropout > 0:
-                layers.append(nn.Dropout(self.classifier_dropout))
-            
-            prev_dim = hidden_dim
-        
-        # Output layer
-        layers.append(nn.Linear(prev_dim, 1))
-        
-        return nn.Sequential(*layers)
-    
-    def _initialize_weights(self):
-        """Initialize model weights using Xavier/Glorot initialization."""
-        for name, param in self.named_parameters():
-            if 'weight_ih' in name:
-                nn.init.xavier_uniform_(param.data)
-            elif 'weight_hh' in name:
-                nn.init.orthogonal_(param.data)
-            elif 'bias' in name:
-                param.data.fill_(0)
-                # Set forget gate bias to 1
-                if 'bias_ih' in name:
-                    n = param.size(0)
-                    param.data[n//4:n//2].fill_(1)
-    
-    def forward(self, x: torch.Tensor, lengths: Optional[torch.Tensor] = None) -> torch.Tensor:
->>>>>>> 4a5c0093
-        """
-        Build configurable classifier head.
-        
-        Args:
-<<<<<<< HEAD
             input_dim (int): Input dimension from LSTM output
             
         Returns:
@@ -476,64 +362,18 @@
             self.attention_weights = attention_scores.detach()
         
         # Classifier forward pass
-=======
-            x (torch.Tensor): Input sequences [batch_size, seq_len, input_size]
-            lengths (Optional[torch.Tensor]): Actual sequence lengths for each sample
-            
-        Returns:
-            torch.Tensor: Predicted logits [batch_size, 1]
-        """
-        batch_size, seq_len = x.size(0), x.size(1)
-        
-        # Input normalization
-        if self.use_input_norm:
-            # Reshape for batch norm: [batch_size * seq_len, input_size]
-            x_reshaped = x.view(-1, self.input_size)
-            x_reshaped = self.input_norm(x_reshaped)
-            x = x_reshaped.view(batch_size, seq_len, self.input_size)
-        
-        # Handle variable length sequences
-        if lengths is not None:
-            # Pack sequences for efficient processing
-            x_packed = pack_padded_sequence(x, lengths.cpu(), batch_first=True, enforce_sorted=False)
-            lstm_out_packed, (hidden, cell) = self.lstm(x_packed)
-            lstm_out, _ = pad_packed_sequence(lstm_out_packed, batch_first=True)
-        else:
-            lstm_out, (hidden, cell) = self.lstm(x)
-        
-        # Get final output (last time step or last valid time step for each sequence)
-        if lengths is not None:
-            # Use the last valid output for each sequence
-            batch_indices = torch.arange(batch_size, device=x.device)
-            last_indices = (lengths - 1).long()
-            final_output = lstm_out[batch_indices, last_indices]
-        else:
-            # Use the last time step
-            final_output = lstm_out[:, -1, :]
-        
-        # Apply normalization after LSTM
-        if self.use_batch_norm:
-            final_output = self.lstm_batch_norm(final_output)
-        if self.use_layer_norm:
-            final_output = self.lstm_layer_norm(final_output)
-        
-        # Classification
->>>>>>> 4a5c0093
+
         prediction = self.classifier(final_output)
         
         return prediction
     
-<<<<<<< HEAD
-    def init_hidden(self, batch_size: int, device: Optional[str] = None) -> Tuple:
-=======
+
     def init_hidden(self, batch_size: int, device: Optional[torch.device] = None) -> Tuple[torch.Tensor, torch.Tensor]:
->>>>>>> 4a5c0093
         """
         Initialize hidden and cell states.
         
         Args:
             batch_size (int): Batch size
-<<<<<<< HEAD
             device (str, optional): Device to place tensors on
             
         Returns:
@@ -609,165 +449,7 @@
         
         # For other layers, would need more complex implementation
         return None
-=======
-            device (Optional[torch.device]): Device to create tensors on
-            
-        Returns:
-            Tuple[torch.Tensor, torch.Tensor]: Initialized hidden and cell states
-        """
-        if device is None:
-            device = next(self.parameters()).device
-        
-        num_directions = 2 if self.bidirectional else 1
-        
-        hidden = torch.zeros(self.num_layers * num_directions, batch_size, self.hidden_size, device=device)
-        cell = torch.zeros(self.num_layers * num_directions, batch_size, self.hidden_size, device=device)
-        
-        return hidden, cell
-    
-    def get_attention_weights(self, x: torch.Tensor, lengths: Optional[torch.Tensor] = None) -> torch.Tensor:
-        """
-        Get attention weights for model interpretability.
-        
-        Args:
-            x (torch.Tensor): Input sequences
-            lengths (Optional[torch.Tensor]): Actual sequence lengths
-            
-        Returns:
-            torch.Tensor: Attention weights [batch_size, seq_len]
-        """
-        with torch.no_grad():
-            # Get LSTM outputs
-            if lengths is not None:
-                x_packed = pack_padded_sequence(x, lengths.cpu(), batch_first=True, enforce_sorted=False)
-                lstm_out_packed, _ = self.lstm(x_packed)
-                lstm_out, _ = pad_packed_sequence(lstm_out_packed, batch_first=True)
-            else:
-                lstm_out, _ = self.lstm(x)
-            
-            # Simple attention mechanism based on output magnitude
-            attention_scores = torch.norm(lstm_out, dim=2)  # [batch_size, seq_len]
-            
-            # Apply softmax to get attention weights
-            if lengths is not None:
-                # Create mask for padding
-                mask = torch.arange(lstm_out.size(1), device=x.device).unsqueeze(0) < lengths.unsqueeze(1)
-                attention_scores = attention_scores.masked_fill(~mask, float('-inf'))
-            
-            attention_weights = torch.softmax(attention_scores, dim=1)
-            
-            return attention_weights
-    
-    def freeze_layers(self, freeze_lstm: bool = True, freeze_classifier: bool = False):
-        """
-        Freeze layers for transfer learning.
-        
-        Args:
-            freeze_lstm (bool): Whether to freeze LSTM layers
-            freeze_classifier (bool): Whether to freeze classifier layers
-        """
-        if freeze_lstm:
-            for param in self.lstm.parameters():
-                param.requires_grad = False
-            if hasattr(self, 'lstm_batch_norm'):
-                for param in self.lstm_batch_norm.parameters():
-                    param.requires_grad = False
-            if hasattr(self, 'lstm_layer_norm'):
-                for param in self.lstm_layer_norm.parameters():
-                    param.requires_grad = False
-        
-        if freeze_classifier:
-            for param in self.classifier.parameters():
-                param.requires_grad = False
-    
-    def get_layer_outputs(self, x: torch.Tensor, lengths: Optional[torch.Tensor] = None) -> Dict[str, torch.Tensor]:
-        """
-        Get outputs from different layers for feature extraction.
-        
-        Args:
-            x (torch.Tensor): Input sequences
-            lengths (Optional[torch.Tensor]): Actual sequence lengths
-            
-        Returns:
-            Dict[str, torch.Tensor]: Dictionary containing outputs from different layers
-        """
-        outputs = {}
-        
-        # Input after normalization
-        if self.use_input_norm:
-            batch_size, seq_len = x.size(0), x.size(1)
-            x_reshaped = x.view(-1, self.input_size)
-            x_norm = self.input_norm(x_reshaped).view(batch_size, seq_len, self.input_size)
-            outputs['input_normalized'] = x_norm
-        else:
-            outputs['input_normalized'] = x
-        
-        # LSTM outputs
-        if lengths is not None:
-            x_packed = pack_padded_sequence(outputs['input_normalized'], lengths.cpu(), batch_first=True, enforce_sorted=False)
-            lstm_out_packed, (hidden, cell) = self.lstm(x_packed)
-            lstm_out, _ = pad_packed_sequence(lstm_out_packed, batch_first=True)
-        else:
-            lstm_out, (hidden, cell) = self.lstm(outputs['input_normalized'])
-        
-        outputs['lstm_output'] = lstm_out
-        outputs['lstm_hidden'] = hidden
-        outputs['lstm_cell'] = cell
-        
-        # Final features before classification
-        if lengths is not None:
-            batch_indices = torch.arange(x.size(0), device=x.device)
-            last_indices = (lengths - 1).long()
-            final_features = lstm_out[batch_indices, last_indices]
-        else:
-            final_features = lstm_out[:, -1, :]
-        
-        outputs['final_features'] = final_features
-        
-        # Apply normalization
-        if self.use_batch_norm:
-            final_features = self.lstm_batch_norm(final_features)
-        if self.use_layer_norm:
-            final_features = self.lstm_layer_norm(final_features)
-        
-        outputs['normalized_features'] = final_features
-        
-        return outputs
-    
-    def get_model_info(self) -> Dict[str, Any]:
-        """
-        Get model information and statistics.
-        
-        Returns:
-            Dict[str, Any]: Model information
-        """
-        total_params = sum(p.numel() for p in self.parameters())
-        trainable_params = sum(p.numel() for p in self.parameters() if p.requires_grad)
-        
-        return {
-            'total_parameters': total_params,
-            'trainable_parameters': trainable_params,
-            'model_size_mb': total_params * 4 / (1024 * 1024),  # Assuming float32
-            'architecture': {
-                'input_size': self.input_size,
-                'hidden_size': self.hidden_size,
-                'num_layers': self.num_layers,
-                'bidirectional': self.bidirectional,
-                'classifier_dims': self.classifier_hidden_dims
-            },
-            'regularization': {
-                'dropout': self.dropout,
-                'classifier_dropout': self.classifier_dropout,
-                'weight_decay': self.weight_decay,
-                'gradient_clip': self.gradient_clip
-            },
-            'normalization': {
-                'batch_norm': self.use_batch_norm,
-                'layer_norm': self.use_layer_norm,
-                'input_norm': self.use_input_norm
-            }
-        }
->>>>>>> 4a5c0093
+
 
 
 def load_lstm_config(config_path: str) -> Dict[str, Any]:
