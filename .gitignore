--- conflicted
+++ resolved
@@ -63,11 +63,10 @@
 htmlcov/
 .pytest_cache/
 
-<<<<<<< HEAD
+
 # Validation results - exclude temporary validation outputs
 validation_results/
-=======
+
 # Demo outputs and temporary visualization files
 demo_outputs/
-temp_viz/
->>>>>>> e364f44e
+temp_viz/