import pytest
import numpy as np
import pandas as pd
from pathlib import Path
import tempfile
import time

import sys
sys.path.append(str(Path(__file__).parent.parent / 'src'))

from inference.inference_engine import DefectPredictionEngine
from inference.stream_simulator import RealTimeStreamSimulator
from inference.prediction_pipeline import PredictionPipeline

class TestInference:
    """Test suite for inference components"""
    
<<<<<<< HEAD
    STREAM_QUEUE_WAIT_TIME = 0.2  # Time to wait for data to be queued during streaming
=======
    # Test constants
    STREAM_QUEUE_WAIT_TIME = 0.1
>>>>>>> c0ec2a16
    
    def setup_method(self):
        """Setup test fixtures."""
        # Create sample streaming data
        np.random.seed(42)
        timestamps = pd.date_range('2023-01-01', periods=1000, freq='1s')
        self.sample_stream_data = pd.DataFrame({
            'timestamp': timestamps,
            'casting_speed': np.random.normal(1.2, 0.05, 1000),
            'mold_temperature': np.random.normal(1520, 10, 1000),
            'mold_level': np.random.normal(150, 5, 1000),
            'cooling_water_flow': np.random.normal(200, 15, 1000),
            'superheat': np.random.normal(25, 3, 1000)
        })
        
        # Create temporary config file
        self.temp_config = {
            'inference': {
                'model_types': ['baseline', 'lstm'],
                'real_time_simulation': {
                    'playback_speed_multiplier': 10,
                    'update_interval_seconds': 30,
                    'buffer_size_seconds': 300
                },
                'thresholds': {
                    'defect_probability': 0.5,
                    'high_risk_threshold': 0.7,
                    'alert_threshold': 0.8
                }
            }
        }
    
    def test_inference_engine_initialization(self):
        """Test inference engine initialization."""
        # TODO: Implement test for inference engine initialization
        pass
    
    def test_stream_simulator_initialization(self):
        """Test stream simulator initialization."""
        # Create mock inference engine
        config_path = Path(__file__).parent.parent / 'configs' / 'inference_config.yaml'
        inference_engine = DefectPredictionEngine(str(config_path))
        
        # Initialize simulator
        simulator = RealTimeStreamSimulator(
            cast_data=self.sample_stream_data,
            config=self.temp_config,
            inference_engine=inference_engine
        )
        
        # Verify initialization
        assert simulator.cast_data is not None
        assert len(simulator.cast_data) == 1000
        assert simulator.config == self.temp_config['inference']['real_time_simulation']
        assert simulator.inference_engine == inference_engine
        assert simulator.data_queue.empty()
        assert not simulator.running
        assert simulator.producer_thread is None
    
    def test_real_time_data_processing(self):
        """Test real-time data processing."""
        # TODO: Implement test for real-time data processing
        pass
    
    def test_prediction_engine_baseline(self):
        """Test baseline model prediction through engine."""
        # TODO: Implement test for baseline prediction
        pass
    
    def test_prediction_engine_lstm(self):
        """Test LSTM model prediction through engine."""
        # TODO: Implement test for LSTM prediction
        pass
    
    def test_ensemble_prediction(self):
        """Test ensemble prediction functionality."""
        # TODO: Implement test for ensemble prediction
        pass
    
    def test_streaming_simulation(self):
        """Test streaming data simulation."""
        config_path = '/home/runner/work/steel_defect_demo/steel_defect_demo/configs/inference_config.yaml'
        inference_engine = DefectPredictionEngine(config_path)
        
        # Create smaller dataset for faster testing
        small_data = self.sample_stream_data.head(10).copy()
        
        simulator = RealTimeStreamSimulator(
            cast_data=small_data,
            config=self.temp_config,
            inference_engine=inference_engine
        )
        
        # Start streaming
        simulator.start_stream()
        assert simulator.running
        assert simulator.producer_thread is not None
        assert simulator.producer_thread.is_alive()
        
        # Wait a bit for some data to be queued
        time.sleep(self.STREAM_QUEUE_WAIT_TIME)  # Allow time for data to be queued during streaming simulation
        
        # Stop streaming
        simulator.stop_stream()
        assert not simulator.running
        
        # Verify thread stopped
        if simulator.producer_thread:
            assert not simulator.producer_thread.is_alive()
    
    def test_data_window_extraction(self):
        """Test data window extraction for processing."""
        config_path = '/home/runner/work/steel_defect_demo/steel_defect_demo/configs/inference_config.yaml'
        inference_engine = DefectPredictionEngine(config_path)
        
        # Create small dataset for testing
        small_data = self.sample_stream_data.head(5).copy()
        
        simulator = RealTimeStreamSimulator(
            cast_data=small_data,
            config=self.temp_config,
            inference_engine=inference_engine
        )
        
        # Start streaming
        simulator.start_stream()
        
        # Wait for some data to be queued
        time.sleep(0.1)
        
        # Get data buffer
        buffer = simulator.get_data_buffer()
        
        # Stop streaming
        simulator.stop_stream()
        
        # Verify buffer properties
        assert isinstance(buffer, pd.DataFrame)
        # Buffer should contain some data (might be less than 5 due to timing)
        assert len(buffer) >= 0
    
    def test_prediction_logging(self):
        """Test prediction logging functionality."""
        # TODO: Implement test for prediction logging
        pass
    
    def test_stream_status_monitoring(self):
        """Test stream status monitoring."""
        config_path = '/home/runner/work/steel_defect_demo/steel_defect_demo/configs/inference_config.yaml'
        inference_engine = DefectPredictionEngine(config_path)
        
        simulator = RealTimeStreamSimulator(
            cast_data=self.sample_stream_data,
            config=self.temp_config,
            inference_engine=inference_engine
        )
        
        # Test initial status
        assert not simulator.running
        assert simulator.data_queue.empty()
        
        # Start stream and test running status
        simulator.start_stream()
        assert simulator.running
        
        # Wait a bit for data
        time.sleep(0.1)
        
        # Stop stream
        simulator.stop_stream()
        assert not simulator.running
    
    def test_buffer_size_management(self):
        """Test that buffer respects configured size limits."""
        # Create config with small buffer size for testing
        test_config = {
            'inference': {
                'real_time_simulation': {
                    'playback_speed_multiplier': 100,  # Very fast for testing
                    'buffer_size_seconds': 3  # Small buffer
                }
            }
        }
        
        config_path = '/home/runner/work/steel_defect_demo/steel_defect_demo/configs/inference_config.yaml'
        inference_engine = DefectPredictionEngine(config_path)
        
        # Use small dataset
        small_data = self.sample_stream_data.head(10).copy()
        
        simulator = RealTimeStreamSimulator(
            cast_data=small_data,
            config=test_config,
            inference_engine=inference_engine
        )
        
        # Start streaming
        simulator.start_stream()
        
        # Wait for data to accumulate
        time.sleep(0.2)
        
        # Get buffer
        buffer = simulator.get_data_buffer()
        
        # Stop streaming
        simulator.stop_stream()
        
        # Buffer should not exceed configured size
        assert len(buffer) <= 3
        
    def test_playback_speed_control(self):
        """Test that playback speed multiplier works correctly."""
        # Test with fast playback
        fast_config = {
            'inference': {
                'real_time_simulation': {
                    'playback_speed_multiplier': 50,  # 50x faster
                    'buffer_size_seconds': 300
                }
            }
        }
        
        config_path = '/home/runner/work/steel_defect_demo/steel_defect_demo/configs/inference_config.yaml'
        inference_engine = DefectPredictionEngine(config_path)
        
        # Use very small dataset
        small_data = self.sample_stream_data.head(3).copy()
        
        simulator = RealTimeStreamSimulator(
            cast_data=small_data,
            config=fast_config,
            inference_engine=inference_engine
        )
        
        # Start streaming
        start_time = time.time()
        simulator.start_stream()
        
        # Wait a short time
        time.sleep(0.1)
        
        # Get buffer
        buffer = simulator.get_data_buffer()
        
        # Stop streaming
        simulator.stop_stream()
        
        # With 50x speed, we should have gotten some data quickly
        assert len(buffer) >= 0  # Basic check that it works
    
    def test_data_interval_calculation_from_timestamps(self):
        """Test that data interval is correctly calculated from timestamp data."""
        config_path = '/home/runner/work/steel_defect_demo/steel_defect_demo/configs/inference_config.yaml'
        inference_engine = DefectPredictionEngine(config_path)
        
        # Create data with 2-second intervals
        timestamps = pd.date_range('2023-01-01', periods=5, freq='2s')
        data_with_timestamps = pd.DataFrame({
            'timestamp': timestamps,
            'casting_speed': np.random.normal(1.2, 0.05, 5),
            'mold_temperature': np.random.normal(1520, 10, 5)
        })
        
        simulator = RealTimeStreamSimulator(
            cast_data=data_with_timestamps,
            config=self.temp_config,
            inference_engine=inference_engine
        )
        
        # Check that interval was calculated as 2.0 seconds
        assert simulator._data_interval == 2.0
    
    def test_data_interval_fallback_to_config(self):
        """Test that data interval falls back to config when no timestamps available."""
        config_path = '/home/runner/work/steel_defect_demo/steel_defect_demo/configs/inference_config.yaml'
        inference_engine = DefectPredictionEngine(config_path)
        
        # Create data without timestamp column
        data_without_timestamps = pd.DataFrame({
            'casting_speed': np.random.normal(1.2, 0.05, 5),
            'mold_temperature': np.random.normal(1520, 10, 5)
        })
        
        # Update config to include custom data_interval_seconds
        config_with_custom_interval = self.temp_config.copy()
        config_with_custom_interval['inference']['real_time_simulation']['data_interval_seconds'] = 3.0
        
        simulator = RealTimeStreamSimulator(
            cast_data=data_without_timestamps,
            config=config_with_custom_interval,
            inference_engine=inference_engine
        )
        
        # Check that interval fell back to configured value
        assert simulator._data_interval == 3.0
    
    def test_data_interval_default_fallback(self):
        """Test that data interval uses default when not configured and no timestamps."""
        config_path = '/home/runner/work/steel_defect_demo/steel_defect_demo/configs/inference_config.yaml'
        inference_engine = DefectPredictionEngine(config_path)
        
        # Create data without timestamp column
        data_without_timestamps = pd.DataFrame({
            'casting_speed': np.random.normal(1.2, 0.05, 5),
            'mold_temperature': np.random.normal(1520, 10, 5)
        })
        
        simulator = RealTimeStreamSimulator(
            cast_data=data_without_timestamps,
            config=self.temp_config,  # No data_interval_seconds in config
            inference_engine=inference_engine
        )
        
        # Check that interval fell back to default value of 1.0
        assert simulator._data_interval == 1.0
    
    def test_data_interval_with_irregular_timestamps(self):
        """Test that data interval handles irregular timestamps gracefully."""
        config_path = '/home/runner/work/steel_defect_demo/steel_defect_demo/configs/inference_config.yaml'
        inference_engine = DefectPredictionEngine(config_path)
        
        # Create data with irregular intervals: 1s, 3s, 2s, 2s
        timestamps = pd.to_datetime([
            '2023-01-01 00:00:00',
            '2023-01-01 00:00:01',  # +1s
            '2023-01-01 00:00:04',  # +3s
            '2023-01-01 00:00:06',  # +2s
            '2023-01-01 00:00:08'   # +2s
        ])
        data_with_irregular_timestamps = pd.DataFrame({
            'timestamp': timestamps,
            'casting_speed': np.random.normal(1.2, 0.05, 5),
            'mold_temperature': np.random.normal(1520, 10, 5)
        })
        
        simulator = RealTimeStreamSimulator(
            cast_data=data_with_irregular_timestamps,
            config=self.temp_config,
            inference_engine=inference_engine
        )
        
        # Should use median interval (2.0 seconds)
        assert simulator._data_interval == 2.0
    
    def test_input_data_validation(self):
        """Test input data validation."""
        # TODO: Implement test for input validation
        pass
    
    def test_model_health_check(self):
        """Test model health status checking."""
        # TODO: Implement test for model health check
        pass
    
    def test_end_to_end_pipeline(self):
        """Test complete end-to-end inference pipeline."""
        # TODO: Implement test for complete pipeline
        pass
    
    def test_prediction_pipeline_initialization(self):
        """Test PredictionPipeline initialization."""
        cast_files = ['/tmp/test_cast1.csv', '/tmp/test_cast2.csv']
        
        pipeline = PredictionPipeline(
            config=self.temp_config,
            cast_files=cast_files
        )
        
        # Verify initialization
        assert pipeline.config == self.temp_config
        assert pipeline.cast_files == cast_files
        assert pipeline.streams == []
        assert pipeline.tasks == []
        assert not pipeline.running
        assert pipeline.logger is not None
    
    def test_prediction_pipeline_single_stream(self):
        """Test PredictionPipeline with single stream."""
        import tempfile
        import os
        import asyncio
        
        # Create temporary cast file
        with tempfile.NamedTemporaryFile(mode='w', suffix='.csv', delete=False) as f:
            # Write sample data to CSV
            f.write('timestamp,casting_speed,mold_temperature,mold_level,cooling_water_flow,superheat\n')
            for i in range(10):
                f.write(f'2023-01-01 00:00:{i:02d},1.2,1520,150,200,25\n')
            temp_file = f.name
        
        try:
            # Create pipeline with single cast file
            pipeline = PredictionPipeline(
                config=self.temp_config,
                cast_files=[temp_file]
            )
            
            # Test that pipeline initializes correctly
            assert not pipeline.running
            assert len(pipeline.cast_files) == 1
            
        finally:
            # Clean up temporary file
            if os.path.exists(temp_file):
                os.unlink(temp_file)
    
    def test_prediction_pipeline_stop(self):
        """Test PredictionPipeline stop functionality."""
        pipeline = PredictionPipeline(
            config=self.temp_config,
            cast_files=[]
        )
        
        # Test stop when not running
        pipeline.stop_pipeline()  # Should not raise an error
        assert not pipeline.running
        
        # Test stop when running
        pipeline.running = True
        pipeline.stop_pipeline()
        assert not pipeline.running
    
    def test_prediction_pipeline_multi_stream_setup(self):
        """Test multi-stream orchestration setup."""
        import tempfile
        import os
        
        temp_files = []
        try:
            # Create multiple temporary cast files
            for i in range(3):
                with tempfile.NamedTemporaryFile(mode='w', suffix='.csv', delete=False) as f:
                    f.write('timestamp,casting_speed,mold_temperature,mold_level,cooling_water_flow,superheat\n')
                    for j in range(5):
                        f.write(f'2023-01-01 00:00:{j:02d},1.2,1520,150,200,25\n')
                    temp_files.append(f.name)
            
            # Create pipeline with multiple cast files
            pipeline = PredictionPipeline(
                config=self.temp_config,
                cast_files=temp_files
            )
            
            # Verify setup
            assert len(pipeline.cast_files) == 3
            assert not pipeline.running
            assert len(pipeline.streams) == 0
            assert len(pipeline.tasks) == 0
            
        finally:
            # Clean up temporary files
            for temp_file in temp_files:
                if os.path.exists(temp_file):
                    os.unlink(temp_file)
    
    def test_prediction_pipeline_error_handling(self):
        """Test error handling in prediction pipeline."""
        # Test with invalid cast file
        pipeline = PredictionPipeline(
            config=self.temp_config,
            cast_files=['/nonexistent/file.csv']
        )
        
        # Pipeline should handle missing files gracefully
        assert not pipeline.running
        assert len(pipeline.cast_files) == 1
    
    def test_prediction_pipeline_integration(self):
        """Test integration between PredictionPipeline and existing components."""
        import tempfile
        import os
        import asyncio
        
        # Create temporary cast file with comprehensive data
        with tempfile.NamedTemporaryFile(mode='w', suffix='.csv', delete=False) as f:
            # Write more realistic data structure
            f.write('timestamp,temperature,pressure,flow_rate,vibration,power_consumption\n')
            for i in range(20):
                f.write(f'2023-01-01 00:00:{i:02d},1520,100,200,0.5,500\n')
            temp_file = f.name
        
        try:
            # Create a minimal test config
            test_config = {
                'inference': {
                    'real_time_simulation': {
                        'playback_speed_multiplier': 100,  # Very fast for testing
                        'update_interval_seconds': 0.1,  # Very short interval
                        'buffer_size_seconds': 5
                    },
                    'ensemble': {
                        'baseline_weight': 0.4,
                        'lstm_weight': 0.6
                    },
                    'thresholds': {
                        'defect_probability': 0.5
                    }
                }
            }
            
            # Create pipeline
            pipeline = PredictionPipeline(
                config=test_config,
                cast_files=[temp_file]
            )
            
            # Test pipeline setup
            assert pipeline.config == test_config
            assert len(pipeline.cast_files) == 1
            assert not pipeline.running
            
            # Test stop functionality (should work even when not running)
            pipeline.stop_pipeline()
            assert not pipeline.running
            
        finally:
            # Clean up
            if os.path.exists(temp_file):
                os.unlink(temp_file)
    
    def test_concurrent_predictions(self):
        """Test handling of concurrent prediction requests."""
        # TODO: Implement test for concurrent predictions
        pass
    
    def test_prediction_latency(self):
        """Test prediction latency requirements."""
        # TODO: Implement test for prediction latency
        pass
    
    def test_memory_usage(self):
        """Test memory usage during inference."""
        # TODO: Implement test for memory usage
        pass<|MERGE_RESOLUTION|>--- conflicted
+++ resolved
@@ -15,12 +15,8 @@
 class TestInference:
     """Test suite for inference components"""
     
-<<<<<<< HEAD
     STREAM_QUEUE_WAIT_TIME = 0.2  # Time to wait for data to be queued during streaming
-=======
-    # Test constants
-    STREAM_QUEUE_WAIT_TIME = 0.1
->>>>>>> c0ec2a16
+
     
     def setup_method(self):
         """Setup test fixtures."""
